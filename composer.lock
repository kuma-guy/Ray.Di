--- conflicted
+++ resolved
@@ -3,11 +3,7 @@
         "This file locks the dependencies of your project to a known state",
         "Read more about it at http://getcomposer.org/doc/01-basic-usage.md#composer-lock-the-lock-file"
     ],
-<<<<<<< HEAD
-    "hash": "1cdae26e6864c807a7104503565f7ecd",
-=======
     "hash": "f79fea0a50008ba2fd41fd32c01e9255",
->>>>>>> a2281142
     "packages": [
         {
             "name": "aura/di",
@@ -356,11 +352,7 @@
         },
         {
             "name": "ray/aop",
-<<<<<<< HEAD
-            "version": "dev-develop",
-=======
             "version": "1.2.1",
->>>>>>> a2281142
             "source": {
                 "type": "git",
                 "url": "https://github.com/koriym/Ray.Aop.git",
@@ -413,9 +405,9 @@
 
     ],
     "minimum-stability": "stable",
-    "stability-flags": {
-        "ray/aop": 20
-    },
+    "stability-flags": [
+
+    ],
     "platform": {
         "php": ">=5.4.0"
     },
