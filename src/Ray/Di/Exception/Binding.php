--- conflicted
+++ resolved
@@ -14,10 +14,6 @@
  *
  * @package Ray.Di
  */
-<<<<<<< HEAD
-class Binding extends Runtime implements Exception
-=======
 class Binding extends LogicException implements Exception
->>>>>>> 460bb44f
 {
 }