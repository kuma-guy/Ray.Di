--- conflicted
+++ resolved
@@ -11,16 +11,11 @@
 {
     protected function configure()
     {
-<<<<<<< HEAD
-        $matcher = new Matcher;
-        $this->bindInterceptor($matcher->any(), $matcher->any(), [new TaxCharger]);
-=======
         $this->bindInterceptor(
             $this->matcher->any(),
             $this->matcher->any(), [
                 new TaxCharger
             ]
         );
->>>>>>> 1685bd88
     }
 }